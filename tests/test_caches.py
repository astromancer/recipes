# pylint: skip-file


# std
from recipes.caches.decor import CacheRejectionWarning
import logging
import tempfile
import itertools as itt
from pathlib import Path
from collections import OrderedDict as odict, defaultdict

# third-party
import pytest
import numpy as np

<<<<<<< HEAD
# local libs
from recipes.caches import Cache
from recipes.caches.decor import (check_hashable_defaults, Ignore, Reject,
                                  cached, to_file)
=======
# local
from recipes.caches import Cache, Cached, to_file
from recipes.caches.decor import check_hashable_defaults, Ignore, Reject
>>>>>>> 54fc6ba4


# setup logging
logging.basicConfig()
rootlog = logging.getLogger()
rootlog.setLevel(logging.DEBUG)

# TODO: Test inheritance with decorated methods!


# import pickle
# from collections import OrderedDict as odict
# from recipes.caches import LRUCache

# class _Test(LRUCache, odict):
#     def __reduce__(self):
#         print('HERE!')
#         red = super().__reduce__()
#         print(red)
#         return red

# od = _Test(2)
# od[1] = 1
# pickle.loads(pickle.dumps(od))


# @caches.to_file('~/work/.test_cache')
# def foo(n):
#     return n*2


# for i in range(10):
#     foo(i)
#     foo(i)

counters = defaultdict(itt.count)
tmpdir = Path(tempfile.mkdtemp())


def get_tmp_filename(ext='pkl'):
    return tmpdir / f'test_cache{next(counters[ext])}.{ext}'

# --------------------------------- Fixtures --------------------------------- #


@pytest.fixture(params=[Cache(2),
                        Cache(2, get_tmp_filename('json')),
                        Cache(2, get_tmp_filename('pkl'))])
def cache(request):
    return request.param


# -------------------------------- Test Cases -------------------------------- #
# some template classes / functions for testing exceptions on non-hashable
# default arguments. These test classes have to be globally scoped so we can
# pickle them


class Case0:
    # test decorating the constructor methods
    @to_file(get_tmp_filename())
    def __new__(cls, *args):
        return super().__new__(cls)

    def __init__(self, *args):
        self.args = args


# @to_file(get_tmp_filename())  # FIXME
# class Case1:
#     def __init__(self, *args):
#         self.args = args


class Case2:
    def __call__(self, a):
        pass


class _CheckIfCalled:
    # helper that simply sets the `called` attribute to True when called
    called = False

    @cached
    def __call__(self, a, b=None):
        self.called = True


class CaseNonHashableDefaults:
    def foo(self, a, b=[1], *c, **kws):
        pass

    @classmethod
    def bar(cls, a, b=[1], *c,  **kws):
        pass


def case_func_non_hash(a, b=[1], *c, **kws):
    pass


@to_file(get_tmp_filename())
def case0(a=1):
    pass


@to_file(get_tmp_filename())
def case1(a, b=0, *c, **kws):
    return a * 7 + b


@cached
def case1b(a, b=0, *c, **kws):
    return a * 7 + b


@cached(ignore='verbose')
def case2(a, verbose=True):
    return


@cached(typed={'verbose': Ignore()})
def case3(a, verbose=True):
    return


@cached(typed={'verbose': Ignore(silent=False)})
def case4(a, verbose=True):
    return


@cached(typed={'a': int})
def case5(a):
    return


@cached(typed={'file': lambda _: _ or Reject(silent=False)})
def case6(file, **kws):
    if file:
        return 1



# ----------------------------------- Tests ---------------------------------- #


class TestLRUCache:
    def test_queue(self, cache):
        cache[1] = 1
        assert cache == odict([(1, 1)])
        cache[2] = 2
        assert cache == odict([(1, 1), (2, 2)])
        cache[1]
        assert cache == odict([(2, 2), (1, 1)])
        cache[3] = 3
        assert cache == odict([(1, 1), (3, 3)])
        cache.get(2)
        assert cache == odict([(1, 1), (3, 3)])
        cache[4] = 4
        assert cache == odict([(3, 3), (4, 4)])
        cache.get(1)
        assert cache == odict([(3, 3), (4, 4)])
        cache.get(3)
        assert cache == odict([(4, 4), (3, 3)])
        cache[4]
        assert cache == odict([(3, 3), (4, 4)])


class TestPersistence():

    filename = get_tmp_filename()
    
    def test_serialize(self, cache):
        cache[1] = 1   # this will save the cache
        if cache.filename is None:
            return

        clone = Cache.load(cache.filename)
        assert type(clone) is type(cache)
        assert clone == cache
        assert clone.capacity == cache.capacity
        assert clone.filename == cache.filename

    def test_save(self):
        filename = self.filename
        cache = Cache(2, filename)
        cache[1] = 1

        clone = Cache(2, filename)
        assert clone[1] == 1
        
    def test_load(self):
        filename = self.filename
        cache = Cache(2, filename)
        1 in cache
        

class TestDecorator():

    @pytest.mark.parametrize(
        'func',
        [CaseNonHashableDefaults().foo,
         CaseNonHashableDefaults.bar,
         case_func_non_hash])
    def test_hashable_defaults(self, func):
        with pytest.raises(TypeError):
            check_hashable_defaults(func)

    def test_nonhashable_warns(self):
        with pytest.warns(CacheRejectionWarning):
            case0([1])

    def test_warn_no_params(self):
        with pytest.warns(UserWarning):
            @cached
            def case7():
                pass
    
    def test_warn_not_callable(self):
        with pytest.warns(UserWarning):
            cached()(Case0())
            
    
    def test_no_call(self):
        chk = _CheckIfCalled()
        chk(1)
        chk.called = False
        chk(1)
        assert not chk.called

    @pytest.mark.parametrize('func', [case1])
    def test_caching_basic(self, func):

        func(6)
        initial = (6, 0, (), ())
        assert func.__cache__ == {initial: 42}

        with pytest.warns(CacheRejectionWarning):
            func([1], [0])
            # UserWarning: Refusing memoization due to unhashable argument
            # passed to function 'func': 'a' = [1]

        # cache unchanged
        assert func.__cache__ == {initial: 42}

        func(6, hello='world')
        # new cache item for keyword arguments
        assert func.__cache__ == {
            initial: 42,
            (6, 0, (), (('hello', 'world'),)): 42
        }

    def test_auto_init(self):
        self.test_caching_basic(case1b)

    def test_caching_kws(self):
        chk = _CheckIfCalled()
        chk(a=1, b=2)
        chk.called = False
        chk(b=2, a=1)
        assert not chk.called

    def test_new(self):

        obj = Case0(1)
        # print(Foo.__new__.cache)

        assert Case0.__new__.__cache__[(Case0, (1,))] is obj
        assert Case0(1) is obj

    # @pytest.mark.parametrize('ext', ['pkl'])
    def test_class(self):  # , ext):
        # decor = to_file(get_tmp_filename(ext))
        # kls = decor(Case1)

        obj = Case2()
        cached()(obj)

        # obj = Case1(1)
        # print(Foo.__new__.cache)

        # assert kls.__new__.cache[(kls, (1,))] is obj
        # Case1.__cache__[((1, ),)] is obj
        # assert Case1(1) is obj

    @pytest.mark.parametrize('func', [case2, case3])
    def test_ignore(self, func):

        func(1, verbose=True)
        initial = dict(func.__cache__)

        func(1, verbose=False)
        assert func.__cache__ == initial
        func(1, True)
        assert func.__cache__ == initial

    # def test_ignore_warns(self):
    #     with pytest.warns(UserWarning):
    #         self.test_ignore(case4)

    def test_rejection(self):
        func = case6
        func(1)
        initial = dict(func.__cache__)

        with pytest.warns(CacheRejectionWarning):
            func(None)

        assert func.__cache__ == initial

    def test_typed(self):
        func = case5
        func(1)
        initial = dict(func.__cache__)

        for a in (1., '1', np.array(1)):
            func(a)
            assert func.__cache__ == initial

    def test_typed_raises_on_invalid_name(self):
        with pytest.raises(ValueError):
            @cached(typed={'a': int})
            def case6(b):
                return<|MERGE_RESOLUTION|>--- conflicted
+++ resolved
@@ -13,16 +13,10 @@
 import pytest
 import numpy as np
 
-<<<<<<< HEAD
 # local libs
 from recipes.caches import Cache
 from recipes.caches.decor import (check_hashable_defaults, Ignore, Reject,
                                   cached, to_file)
-=======
-# local
-from recipes.caches import Cache, Cached, to_file
-from recipes.caches.decor import check_hashable_defaults, Ignore, Reject
->>>>>>> 54fc6ba4
 
 
 # setup logging
