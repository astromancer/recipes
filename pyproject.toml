--- conflicted
+++ resolved
@@ -15,13 +15,8 @@
     "License :: OSI Approved :: MIT License",
     "Operating System :: POSIX :: Linux"
 ]
-<<<<<<< HEAD
-dynamic = ["version", "readme"]
+dynamic = ["version", "readme", "optional-dependencies" ]
 requires-python = ">=3.8"
-=======
-dynamic = ["version", "readme", "optional-dependencies" ]
-requires-python = ">={py_min_version}"
->>>>>>> d6861385
 dependencies = [
     "click",
     "loguru",
