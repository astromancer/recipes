--- conflicted
+++ resolved
@@ -15,15 +15,7 @@
 from .dicts import DefaultOrderedDict
 from .iter import nth_zip
 import docsplice as doc
-<<<<<<< HEAD
-from operator import eq
-
-
-class NULL:
-    "Null singleton"
-=======
 from . import op
->>>>>>> d0ecdee1
 
 
 def _echo(_):
@@ -191,46 +183,6 @@
             i += 1  # start next search one on
 
 
-<<<<<<< HEAD
-@doc.splice(where)
-def index(l, item, start=0, test=eq, default=NULL):
-    # TODO: something like this but for strings, etc to live in op
-    """
-    Find the index position of `item` in list `l`, or if a test function is
-    provided, the first index position for which the test evaluates as true. If
-    the item is not found, or no items test positive, return the provided
-    default value. 
-
-    {Parameters}
-    default : object, optional
-        The default to return if `item` was not found in the input list, by
-        default None
-
-    Returns
-    -------
-    int
-        The index position where the first occurance of `item` is found, or
-        where `test` evaluates true
-    """
-    if not isinstance(l, list):
-        l = list(l)
-
-    test = test or eq
-    for i, x in enumerate(l[start:], start):
-        if test(x, item):
-            return i
-
-    # behave like standard list indexing by default
-    #  -> only if default parameter was explicitly given do we return that
-    #   instead of raising a ValueError
-    if default is NULL:
-        raise ValueError(f'{item} is not in list')
-
-    return default
-
-
-=======
->>>>>>> d0ecdee1
 def flatten(l):
     """
     Flatten arbitrarily nested sequences
