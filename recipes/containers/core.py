--- conflicted
+++ resolved
@@ -1049,11 +1049,7 @@
         # use DefaultOrderedDict to preserve order amongst groups
         # default factory makes another object of this class ie. container with
         # grouping ability
-<<<<<<< HEAD
-        groups = DefaultOrderedDict(self.__class__)  
-=======
         groups = DefaultOrderedDict(self.__class__)
->>>>>>> d0ecdee1
         indices = DefaultOrderedDict(list)
 
         # if self.group_id == keys:  # is already separated by this key
@@ -1076,15 +1072,9 @@
         g.update(groups)
         g.group_id = keys, kws
         # turn off the default factory, since we are done adding items now
-<<<<<<< HEAD
-        g.default_factory = None
-        indices.default_factory = None
-        
-=======
         # g.default_factory = None # NOTE: need default_factory for to_list!
         # indices.default_factory = None
 
->>>>>>> d0ecdee1
         if return_index:
             return g, indices
         return g
