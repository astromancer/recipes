--- conflicted
+++ resolved
@@ -9,32 +9,18 @@
 import re
 import numbers
 from collections import abc, UserDict, OrderedDict, defaultdict
-<<<<<<< HEAD
-from .string import brackets
-=======
 from .string import indent, brackets as bkt
->>>>>>> d0ecdee1
 from pathlib import Path
 from collections.abc import Hashable
 
 
 # TODO: a factory function which takes requested props, eg: indexable=True,
 # attr=True, ordered=True)
-<<<<<<< HEAD
-
-
-def invert(d):
-    return dict(zip(d.values(), d.keys()))
-
-
-def pformat(dict_, name='', key_repr=str, val_repr=str, sep=':', item_sep=',',
-=======
 # TODO: factory methods to get class based on what you want: attribute
 # lookup, indexability,
 
 
 def pformat(mapping, name='', lhs=str, equals=': ', rhs=str, sep=',',
->>>>>>> d0ecdee1
             brackets='{}'):
     """
     pformat (nested) dict types
@@ -185,14 +171,11 @@
 
     factory_takes_key = False
     default_factory = None
-<<<<<<< HEAD
-=======
 
     def __init__(self, factory=None, *args, **kws):
         # have to do explicit init since class attribute alone doesn't seem to
         # work for specifying default_factory
         super().__init__(factory or self.default_factory, *args, **kws)
->>>>>>> d0ecdee1
 
     def __init__(self, factory=None, *args, **kws):
         # have to do explicit init since class attribute alone doesn't seem to 
@@ -202,9 +185,10 @@
     def __missing__(self, key):
         if self.default_factory is None:
             return super().__missing__(key)
-<<<<<<< HEAD
-
-        new = self[key] = self.default_factory(*[key][:int(self.factory_takes_key)])
+
+        new = self[key] = self.default_factory(
+            *[key][:int(self.factory_takes_key)]
+        )
         return new
 
 
@@ -231,43 +215,8 @@
 
 # class Node(defaultdict):
 #     def __init__(self, factory, *args, **kws):
-=======
->>>>>>> d0ecdee1
-
-        new = self[key] = self.default_factory(
-            *[key][:int(self.factory_takes_key)]
-        )
-        return new
-
-<<<<<<< HEAD
-=======
-
-class AutoVivify:
-    """Mixin that implements auto-vivification for dictionary types."""
-    _av = True
-    # _factory = ()
-
-    @classmethod
-    def autovivify(cls, b):
-        """Turn auto-vivification on / off"""
-        cls._av = bool(b)
-
-    def __missing__(self, key):
-        if self._av:
-            value = self[key] = type(self)()  # *self._factory
-            return value
-        return super().__missing__(key)
-
-
-class AVDict(dict, AutoVivify):
-    pass
-
-
-# class Node(defaultdict):
-#     def __init__(self, factory, *args, **kws):
-
-
->>>>>>> d0ecdee1
+
+
 # class Tree(defaultdict, AutoVivify):
 #     _factory = (defaultdict.default_factory, )
 
@@ -643,13 +592,8 @@
         self.pattern = pattern
         sub = pattern
         while 1:
-<<<<<<< HEAD
-            s, (i0, i1) = brackets.square.match(sub, return_index=True,
-                                                must_close=True)
-=======
             s, (i0, i1) = bkt.square.match(sub, return_index=True,
                                            must_close=True)
->>>>>>> d0ecdee1
             # print(s, i0, i1)
             if s is None:
                 regex += sub
