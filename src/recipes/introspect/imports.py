"""
Sort import statements in python source code.
"""

# std
import os
import io
import ast
import sys
import math
import pkgutil
import warnings as wrn
import functools as ftl
import itertools as itt
from pathlib import Path
from collections import defaultdict

# third-party
import more_itertools as mit
from loguru import logger
from stdlib_list import stdlib_list

# relative
from .. import cosort, op, pprint as pp
from ..functionals import negate
from ..io import open_any, safe_write
<<<<<<< HEAD
from ..pprint.callers import describe
=======
from ..pprint.callers import fullname
>>>>>>> 19f72cff
from ..string import remove_suffix, remove_prefix, truncate


# FIXME: unscoped imports do not get added to top!!!


# TODO: comment directives to keep imports
# TODO: split_modules
# TODO: style preference: "import uncertainties.unumpy as unp" over
#                         "from uncertainties import unumpy as unp"
# TODO: keep multiline imports as multiline
# TODO: local import that are already in global namespace
# TODO: sort aliases
# TODO: convert wildcard imports
# TODO: sort by submodule width?


# list of builtin modules
easterEggs = ['this', 'antigravity']
unlisted = ['keyword']  # auto-generated module for builtin keywords
builtin_module_names = stdlib_list(sys.version[:3]) + easterEggs + unlisted

# object that finds system location of module from name
# pathFinder = PathFinder()

# internal sorting codes
MODULE_GROUP_NAMES = ['std', 'third-party', 'local', 'relative']
GROUP_NAME_SUFFIX = ''  # libs

# list of local module names
LOCAL_MODULES_DB = Path.home() / '.config/recipes/local_libs.txt'
LOCAL_MODULES = LOCAL_MODULES_DB.read_text().splitlines()

STYLES = ('alphabetic', 'aesthetic')

# maximal filename size. Helps distinguish source code strings from filenames
F_NAMEMAX = os.statvfs('.').f_namemax


# ---------------------------------------------------------------------------- #
# Functions for sorting / rewriting import nodes
def is_import(node):
    return isinstance(node,  ast.Import)


def is_import_from(node):
    return isinstance(node,  ast.ImportFrom)


def is_any_import_node(node):
    return isinstance(node, (ast.ImportFrom, ast.Import))


def is_relative(node):
    return get_level(node) > 0


@ftl.singledispatch
def get_mod_name(node):
    # get the full (dot separated) module name from various types:
    # ast.Import
    raise TypeError()


@get_mod_name.register(ast.Import)
def _(node):
    # assert len(node.names) == 1
    return node.names[0].name


@get_mod_name.register(ast.ImportFrom)
def _(node):
    return f'{"." * node.level}{node.module or ""}'


@get_mod_name.register(str)
@get_mod_name.register(Path)
def _(path):
    # get full module name from path
    path = Path(path)
    candidates = set()
    trial = path.parent
    for _ in range(5):
        if pkgutil.get_loader(trial.name):
            candidates.add(trial)

        trial = trial.parent

    # this is needed since a module may have the same name as a builtin module,
    # which is recognised here as a "package" since it is importable. The real
    # package may actually be higher up in the folder tree.
    while candidates:
        trial = candidates.pop()
        if candidates and (trial in builtin_module_names):
            continue

        # convert to dot.separated.name
        path = path.relative_to(trial.parent)
        return remove_suffix(str(path), '.py').replace('/', '.')

    wrn.warn(f'Could not find package for {str(path)!r}.')


def get_level(node):
    return getattr(node, 'level', 0)


def get_length(node):
    return len(rewrite(node))


def get_mod_name_list(node):
    return get_mod_name(node).split('.')


def get_package_name(node):
    fullname = get_mod_name(node)
    # if fullname.startswith('.'):
    #     return '.' * node.level

    return fullname.split('.', 1)[0]


def relative_sorter(node):
    if is_relative(node):
        # this prioritizes higher relatives '..' above '.'
        # also '..' above '..x'
        return 0.5 * bool(node.module) - node.level
    return 0

# ---------------------------------------------------------------------------- #
# Node writer


def rewrite(node, width=80):
    """write an import node as str"""
    s = ''
    if isinstance(node, ast.ImportFrom):
        # for module relative imports, `node.module` holds the sub-module
        s = f'from {"." * node.level}{node.module or ""} '

    # write the aliases
    s += 'import '
    aliases = [
        f'{alias.name}{f" as {alias.asname}" if alias.asname else ""}, '
        for alias in node.names
    ]
    aliases[-1] = aliases[-1].rstrip(', ')

    # check length
    mark, *splitx = itt.accumulate(map(len, aliases), initial=len(s))

    if splitx[-1] <= width:
        return ''.join((s, *aliases))

    # split lines
    # wrap imported names in a tuple
    s += '('
    mark = len(s)
    for i, l in enumerate(splitx):
        if l > width:
            # go to next line & indent to tuple mark
            s = f'{s.strip()}\n{"":<{mark}}'
        s += aliases[i]
    s += ')'
    return s

# ---------------------------------------------------------------------------- #
# Group sorters


def get_module_kind(module_name):
    return MODULE_GROUP_NAMES[get_module_typecode(module_name)]


def get_module_typecode(module_name):
    # get name if Node
    if is_any_import_node(module_name):
        module_name = get_package_name(module_name)
    #
    assert isinstance(module_name, str)

    if is_builtin(module_name):
        return 0
    if is_local(module_name):
        return 2
    if not module_name or module_name.startswith('.'):
        return 3
    return 1
    # if is_3rd_party(module_name):
    #     return 1


def is_builtin(name):  # name.split('.')[0]
    return name in builtin_module_names


def is_local(name):
    return name in LOCAL_MODULES


# def is_3rd_party(name):
# TODO maybe check if available through pip ???
#     # check if module lives in `dist-packages` - these are likely 3rd party
#     spec = pathFinder.find_spec(name)
#     if spec is None:
#         # the list below are known 3rd party modules for which the pathFinder
#         # returns None
#         return False
#
#     return ('dist-packages' in spec.origin) or ('site-packages' in spec.origin)


def get_group_style(module):
    # some logic on the ImportFrom statements to help with sorting.
    # Make groups for modules having
    #   0: only `import x` style;
    #   1: mixed styles: eg: `import x`; `from x.y import a`
    #   2: only  `from x import y` style
    isfrom = [isinstance(node, ast.ImportFrom) for node in module.body]
    return any(isfrom) + all(isfrom)


def get_group_width(module):
    return max(map(get_length, module.body))


def get_group_size(module):
    return len(module.body)


# Group import statements
GROUPERS = (get_module_typecode,
            get_package_name,
            # get_level
            )

# Order the groups wrt each other
GROUP_SORTERS = (get_group_style,
                 get_group_size,
                 get_group_width)

# Order the statements within groups
NODE_SORTERS = {
    'aesthetic': (get_module_typecode,
                  is_import_from,
                  relative_sorter,
                  get_length,
                  get_mod_name
                  ),
    'alphabetic': (get_module_typecode,
                   is_import_from,
                   relative_sorter,
                   get_mod_name,
                   get_length
                   )
}

# list(NODE_SORTERS[''])

# ---------------------------------------------------------------------------- #
# Node Transformers


class NodeTypeFilter(ast.NodeTransformer):
    def __init__(self, remove=(), keep=(ast.AST,)):
        self.keep = tuple(set(keep))
        self.remove = tuple(set(remove))

    def visit(self, node):
        if isinstance(node, self.keep) and not isinstance(node, self.remove):
            return super().visit(node)


class NodeScopeFilter(ast.NodeTransformer):
    def __init__(self, indent_ok=math.inf):
        self.indent_ok = indent_ok

    def ignore(self, node):
        return getattr(node, 'col_offset', -1) > self.indent_ok

    def visit(self, node):
        if not self.ignore(node):
            return super().visit(node)


class Parentage(ast.NodeTransformer):
    # for consistency, module parent is None
    parent = None

    def visit(self, node):
        node.parent = self.parent
        self.parent = node
        node = super().visit(node)
        if isinstance(node, ast.AST):
            self.parent = node.parent
        return node


class ImportCapture(Parentage):
    def __init__(self, up_to_line=math.inf):
        self.parent = None
        self.up_to_line = up_to_line or math.inf  # internal line nrs are 1 base
        self.line_nrs = []
        self.used_names = defaultdict(set)
        self.imported_names = defaultdict(set)

    def _should_capture(self, node):
        return (node.lineno <= self.up_to_line) and (node.col_offset == 0)

    # def visit_Module(self, node):
    #     # first call to `generic_visit` will build the tree as well as capture
    #     # all the  imported names and used names
    #     return self.generic_visit(node)

    def _visit_any_import(self, node):
        node = self.generic_visit(node)
        if not self._should_capture(node):
            return node

        # capture line numbers
        self.line_nrs.append(node.lineno - 1)
        return node

    def visit_Import(self, node):
        return self._visit_any_import(node)

    def visit_ImportFrom(self, node):
        return self._visit_any_import(node)

    def visit_alias(self, node):
        name = node.asname or node.name
        if name != '*':
            self.imported_names[node.parent.parent].add(name)
        return node

    def visit_Name(self, node):
        self.used_names[node.parent].add(node.id)
        return node

    def visit_Attribute(self, node):
        node = self.generic_visit(node)
        if isinstance(node.value, ast.Name):
            self.used_names[node.parent].add(f'{node.value.id}.{node.attr}')
        return node


class ImportFilter(ast.NodeTransformer):  #
    def __init__(self, names=()):
        self.remove = set(names)

    def visit_Module(self, node):
        if not self.remove:
            return node

        return self.generic_visit(node)

    def _visit_any_import(self, node):
        node = self.generic_visit(node)
        if node.names:
            return node
        # if all aliases were removed, import node is filtered from tree

    def visit_Import(self, node):
        return self._visit_any_import(node)

    def visit_ImportFrom(self, node):
        return self._visit_any_import(node)

    def visit_alias(self, node):
        node = self.generic_visit(node)
        name = node.asname or node.name
        if name in self.remove:
            logger.debug('Removing import: {:s}', name)
            return
        return node

    #     # if self.up_to_line < math.inf:
    #     #     wrn.warn(
    #     #         'With `up_to_line` given and finite, we cannot determine the '
    #     #         'complete list of used names in module, and therefore cannot '
    #     #         'filter the unused names reliably. Please use '
    #     #         '`filter_unused=False` for partial file import refactoring.'
    #     #     )

    #     # if not self.used_names:
    #     #     wrn.warn(
    #     #         'ImportFilter encountered module containing only import '
    #     #         'statements. This will remove all import statements from the '
    #     #         'module, which is probably not what you intended. Please use '
    #     #         '`filter_unused=False` if you only wish to sort existing import'
    #     #         ' statements.'
    #     #     )

        # next filter stuff we don't want


class ImportMerger(Parentage):
    # combine separate statements that import from the same module
    # >>> from x import y
    # >>> from x import z
    # becomes
    # >>> from x import y, z

    def __init__(self, level=1):  #
        # [scope][module_name]{node}
        # ftl.partial(defaultdict, ast.ImportFrom)
        self.aliases = defaultdict(dict)

    def visit_ImportFrom(self, node):
        self.generic_visit(node)

        scoped = self.aliases[node.parent]
        module_name = node.module or '.' * node.level
        existing_node = scoped.setdefault(module_name, node)
        if existing_node is node:
            return node

        existing_node.names.extend(node.names)
        # we are about to visit the aliases, so ensure that Parentage sets those
        # parents to the previously existing import node which we just extended.
        # This is also important for correctly scoping the imports at module
        # level.
        self.parent = existing_node.parent
        # dont return anything => filter this node


class ImportSplitter(ImportMerger):
    def __init__(self, level=0):
        super().__init__()
        self.level = level if isinstance(level, (list, tuple)) else [int(level)]

    def visit_Import(self, node):
        node = self.generic_visit(node)
        if (0 in self.level) and (len(node.names) > 1):
            # split 1 line multi-module statements like:
            # >>> import os, re, this
            # into many lines
            return [ast.Import([ast.alias(alias.name, alias.asname)])
                    for alias in node.names]

        return node

    def visit_ImportFrom(self, node):
        node = self.generic_visit(node)
        if (1 in self.level) and (len(node.names) > 1):
            # split 1 line multi-module statements like:
            # >>> from xx import yy as uu, zz as vv
            # into many lines
            # from xx import yy as uu
            # from xx import zz as vv
            node = super().visit_ImportFrom(node)
            # split
            if len(node.names) > 1:
                return [ast.ImportFrom(node.module,
                                       [ast.alias(alias.name, alias.asname)],
                                       node.level)
                        for alias in node.names]
        return node


class ImportRelativizer(ast.NodeTransformer):
    def __init__(self, parent_module_name):
        """
        Transform import statements to relative style imports inside
        module with fullname `module_name`.

        Parameters
        ----------
        module_name : str
            Dot separated name of the parent module or package. 
            eg: 'awesome.code'


        Examples
        --------
        >>> module = ImportRelativizer('awesome.code').visit(
        ...    ast.parse('from awesome.code.magic import levitation')
        ... )
        ... rewrite(module.body[0])
        'from ..magic import levitation'
        """
        module_name = str(parent_module_name)
        # package, *submodules
        self.parts = module_name.split('.')
        self.level = len(self.parts)
        self.replace = dict(map(reversed, enumerate(self.parts[::-1], 1)))

    def visit_ImportFrom(self, node):
        node = self.generic_visit(node)

        if not node.module:
            # a top-level relative import
            return node

        # replace module with relative
        parents = node.module.split('.')
        pkg, parent = parents[0], parents[-1]
        if parent in self.replace:
            # {'a': '...', 'a.b': '..', 'a.b.c': '.'}
            node.module = None
            node.level = self.replace[parent]

        elif pkg in self.replace:
            # {'a.x': '.x'}
            node.module = remove_prefix(node.module, pkg).lstrip('.')
            node.level = self.level

        return node


class HandleFuncs:
    def __init__(self, *functions):
        for func in filter(negate(callable), functions):
            raise TypeError(f'Sorting {describe(func)} should be callable.')

        self.functions = functions

    def __call__(self, node):
        return tuple(func(node) for func in self.functions)


class ImportGrouper(HandleFuncs, ast.NodeVisitor):
    def __init__(self, *functions):
        super().__init__(*functions)
        self.groups = defaultdict(ftl.partial(ast.parse, ''))

    def visit_any_import(self, node):
        gid = self(node)
        self.groups[gid].body.append(node)
        node.gid = gid
    #
    visit_Import = visit_ImportFrom = visit_any_import

    def pprint(self):
        return pp.mapping(self.groups, '', brackets='', hang=True,
                          # lhs=GroupHeaders().get,
                          rhs=lambda _: '\n'.join(('', *_iter_lines(_))))


class ImportSorter(HandleFuncs, ast.NodeTransformer):  # NodeTypeFilter?
    # NodeTypeFilter(
    #     keep=(ast.Module, ast.Import, ast.ImportFrom, ast.alias)
    # )

    def visit_any_import(self, node):
        node.order = self(node)
        return node
    #
    visit_Import = visit_ImportFrom = visit_any_import

    def visit_Module(self, node):
        node = self.generic_visit(node)
        node.body = sorted(node.body, key=op.attrgetter('order'))
        return node


# class ImportWriter(ast.NodeVisitor):
#     def __init__(self):
#         self.lines = []

#     def visit_any_import(self, node):
#         self.generic_visit(node)
#         self.text += f'\n{rewrite(node)}'
#         return node
# #
#     visit_Import = visit_ImportFrom = visit_any_import

def _iter_lines(module, headers=None):
    # generate source code lines from ast.Module, including import group header
    # comments and empty lines.

    # group headings
    if headers is None:
        # module has more than one import node
        n_nodes = len(module.body)
        # more than one import group present
        gids = {*op.AttrVector('gid', default=None).filter(module.body)}
        n_groups = len(set(next(zip(*gids)))) if gids else 1
        #
        headers = (n_nodes > 1) and (n_groups > 1)
    #
    headers = GroupHeaders(*(() if headers else [()]))

    for node in module.body:
        yield from headers.next(node)
        yield rewrite(node)


class GroupHeaders:
    def __init__(self, names=MODULE_GROUP_NAMES, suffix=GROUP_NAME_SUFFIX):
        self.names = dict(enumerate(names))
        self.suffix = str(suffix)
        self.newlines = mit.padded([''], '\n')

    def get(self, i):
        return f'# {self.names[i]} {self.suffix}'.rstrip()

    def next(self, node):
        gid = getattr(node, 'gid', [-1])[0]
        name = self.names.pop(gid, ())
        if name:
            # pylint: disable=stop-iteration-return
            yield f'{next(self.newlines)}# {name} {self.suffix}'.rstrip()


# convenience functions
# ---------------------------------------------------------------------------- #

def depends_on(file_or_source):
    return ImportRefactory(file_or_source).get_dependencies()


def get_stream(file_or_source):
    if isinstance(file_or_source, io.IOBase):
        return file_or_source

    if isinstance(file_or_source, str):
        if len(file_or_source) < F_NAMEMAX and Path(file_or_source).exists():
            return file_or_source

        # assume string is raw source code
        return io.StringIO(file_or_source)

    if isinstance(file_or_source, Path):
        if file_or_source.exists():
            return file_or_source

        raise FileNotFoundError(f'{truncate(file_or_source, 100)}')

    raise TypeError(
        f'Cannot interpret {type(file_or_source)} as file-like object.'
    )


def refactor(file_or_source,
             sort='aesthetic',
             filter_unused=None,
             split=0,
             merge=1,
             relativize=True,
             #  unscope=False,
             headers=None,
             ):

    # up_to_line=math.inf,
    # , keep_multiline=True,
    refactory = ImportRefactory(file_or_source)
    module = refactory.refactor(sort, filter_unused, split, merge, relativize)
    return refactory.write(module, headers)


# aliases
tidy = refactor


class ImportRefactory:
    """
    Tidy up import statements that might lie scattered throughout hastily
    written source code. Sort them, filter unused, group them, re-write them in
    the document header or write to a new file or just print the prettified code
    to stdout.


    Parameters
    ----------
    filename: str or Path
        input filename
    up_to_line: int
        line number for last line in input file that will be processed
    """

    def __init__(self, file_or_source):

        with open_any(get_stream(file_or_source)) as file:
            self.source = file.read()

        self.filename = None
        if isinstance(file, io.TextIOWrapper):
            self.filename = file.buffer.name

        self.captured = ImportCapture()  # TODO: move inside filter_unused
        self.module = self.captured.visit(ast.parse(self.source))

    def __call__(self, *args, **kws):
        module = self.refactor(*args, **kws)
        return self.write(module)

    # def parse(self, stream):
    #     with open_any(stream) as file:
    #         return ImportCapture().visit(ast.parse(file.read()))

    # @ftl.cached_property
    # def lines(self):
    #     # line list. might be slow for excessively large codebase.
    #     return list(self.get_lines())

    # def get_lines(self):
    #     # NOTE: intentionally reading all the lines in the file. This is because
    #     # the ast might not parse if we cut the source code at some arbitrary
    #     # line.

    #     yield from iter_lines(self.filename)

    # def resolve_line_limit(self, n):
    #     n = n or math.inf
    #     if n == math.inf:
    #         return n

    #     n = int(n)
    #     if n < 0:
    #         # negative numbers are wrapped
    #         n += len(self.lines)
    #     return n

    def filter_imports(self, module=None):
        return NodeTypeFilter(
            keep=(ast.Module, ast.Import, ast.ImportFrom, ast.alias)
        ).visit(module or self.module)

    def get_dependencies(self):
        imports_only = self.filter_imports()
        return set(map(get_package_name, imports_only))

    def filter_unused(self, module=None):
        module = module or self.module
        imported_names = self.captured.imported_names[module]
        used_names = set().union(*self.captured.used_names.values())
        # used_names = self.captured.used_names[module]
        unused = set.difference(imported_names, used_names)

        if imported_names and not self.captured.used_names:
            wrn.warn(
                '`filter_unused` requested but no code statements (besides '
                'imports) detected. This will remove all import statements from'
                ' the source, which is probably not what you intended. Please '
                'use `filter_unused=False` if you only wish to sort existing '
                'import statements.'
            )

        return ImportFilter(unused).visit(module)

    # alias
    filter = filter_unused

    def merge(self, module=None, level=1):
        module = module or self.module
        return ImportMerger(level).visit(module)

    def split(self, module=None, level=0):
        module = module or self.module
        return ImportSplitter(level).visit(module)

    def relativize(self, module=None, parent_module_name=None, level=None):
        module = module or self.module

        if parent_module_name in (None, True):
            if not self.filename:
                # cannot relativize without filename
                if parent_module_name is True:
                    wrn.warn(
                        'Import relativization requested, but no parent module '
                        'name provided. Since we are running from raw input '
                        'source code string, you must provide the dot-separated'
                        ' name of the parent module of the source code via '
                        '`relativize="my.package.name". Alternatively, if the '
                        'source resides in a file, pass the filename to the '
                        '`refactor` method to relativize import statements in '
                        'place.'
                    )
                return module

            # get the package name so we can replace
            # >>> from package.module import x
            # with
            # >>> from .module import x
            if Path(self.filename).name.startswith('test_'):
                wrn.warn('This looks like a test file. Skipping relativize.')
                return module

            module_name = get_mod_name(self.filename)
            parent_module_name, _ = module_name.rsplit('.', 1)

        # if not level:

        # fullname = pkg_name
        return ImportRelativizer(parent_module_name).visit(module)

    def sort(self, module=None, how='aesthetic'):
        module = module or self.module
        imports_only = NodeTypeFilter(
            keep=(ast.Module, ast.Import, ast.ImportFrom, ast.alias)
        ).visit(module)

        how = how.lower()
        how = STYLES[op.index(STYLES, how, test=str.startswith)]
        return ImportSorter(*NODE_SORTERS[how]).visit(imports_only)

    # def localize(self):

    def delocalize(self):
        return 'TODO'

    def refactor(self,
                 sort='aesthetic',
                 filter_unused=None,
                 split=0,
                 merge=1,
                 relativize=True,
                 #  delocalize=False,
                 ):
        #  unscope=False):
        # keep_multiline=True,
        #  up_to_line=math.inf,
        """

        sort: str, {'aesthetic', 'alphabetically'}
            The sorting rules are as follow:
            # TODO
        unscope: bool
            Whether or not to move the import statements that are in a local scope
        headers: bool or None
            whether to print comment labels eg 'third-party libs' above different
            import groups.  If None (the default) this will only be done if there
            are imports from multiple groups.

        """

        module = self.module

        # if unscope:
        #     module = self.unscope(module)

        # filter_unused = (self.up_to_line == math.inf and bool(used_names))
        filter_unused = filter_unused or bool(self.captured.used_names)
        if filter_unused:
            module = self.filter(module)

        if relativize:
            module = self.relativize(module, relativize)

        if split is not None:
            module = self.split(module, split)

        if merge is not None:
            module = self.merge(module, merge)

        delocalize = False
        if delocalize:
            module = self.delocalize(module)  # TODO
        else:
            module = NodeScopeFilter(0).visit(module)

        if sort is not None:
            if not module.body:
                return module

            # group and sort
            grouper = ImportGrouper(*GROUPERS)
            grouper.visit(module)
            groups = {g: self.sort(mod, sort)
                      for g, mod in grouper.groups.items()}

            # reorder the groups
            modules = groups.values()
            typecodes, *_ = zip(*groups.keys())
            group_order = (map(f, modules) for f in GROUP_SORTERS)
            _, (module, *modules) = cosort(zip(typecodes, *group_order),
                                           modules)

            for mod in modules:
                module.body.extend(mod.body)

        return module

    def _iter_lines(self, module=None, headers=None):  # keep_multiline=True
        # line generator to rewrite source code
        module = module or self.module

        # line list. might be slow for large codebase
        lines = self.source.splitlines()

        # get line numbers for removal
        (first, *cutLines), _ = excision_flagger(lines, self.captured.line_nrs)

        # write the document header
        yield from lines[:first]

        # write the ordered import statements (with group headings)
        yield from _iter_lines(module, headers)

        # finally rebuild the remaining source code, omitting the previously
        # extracted import lines
        n = 0  # number of successive newlines
        for i, line in enumerate(lines[first + 1:], first + 1):
            if i in cutLines:
                continue

            if line:
                n = 0
            else:
                n += 1

            # only yield empty lines if they are preceded by fewer than 2 newlines
            if n <= 2:
                yield line

    def write(self, module, filename=None, headers=None):
        # module=None,
        """

        write new source code with import statements refactored

        filename: str or Path
            output filename
        dry_run: bool
            if True, don't edit any files, instead return the refactored source
            as a string.

        Returns
        -------
        sourceCode: str
            Reformatted source code as a str.
        """

        # at this point the import statements should be grouped and sorted
        # correctly in new tree
        # if report:
        #     root.pprint()

        # module = module or self.module
        # overwrite input file if `filename` not given
        filename = filename or self.filename

        if len(module.body) == 0:
            # no imports - nothing to do
            if filename:
                return self
            return self.source

        # line generator
        lines = self._iter_lines(module, headers)

        # return the string if dry_run or reading from text stream
        if filename:
            safe_write(filename, lines)
            return self
        return '\n'.join(lines)


def excision_flagger(lines, line_nrs):
    # We have to be careful with multi-line imports since ast has no special
    # handling for these ito giving statement line end numbers. Lines ending on
    # the line continuation character '\', and lines containing multi-line
    # tuples are handled below
    cutLines = []
    is_multiline = []
    for ln in line_nrs:
        # ln = s.lineno - 1
        line = lines[ln]
        cutLines.append(ln)

        # line continuation
        flag = False
        while line.endswith('\\'):
            ln += 1
            line = lines[ln]
            cutLines.append(ln)
            flag = True

        # multi-line tuple
        if '(' in line:
            while ')' not in line:
                ln += 1
                line = lines[ln]
                cutLines.append(ln)
                flag = True

        if flag:
            is_multiline.append(ln)

    # search through the document header for the import group headers so we
    # don't duplicate them
    search_depth = min(100, max(cutLines))
    # FIXME: ValueError: max() arg is an empty sequence
    for ln in (set(range(search_depth)) - set(cutLines)):
        line = lines[ln]
        if is_group_header_comment(line):
            cutLines.append(ln)

    return sorted(cutLines), is_multiline


def is_group_header_comment(line):
    # RGX = re.compile(rf'# ({"|".join(MODULE_GROUP_NAMES)}) {GROUP_NAME_SUFFIX}')
    return (line.startswith('# ') and
            line[2:].startswith(tuple(MODULE_GROUP_NAMES)) and
            line.strip().endswith(GROUP_NAME_SUFFIX))<|MERGE_RESOLUTION|>--- conflicted
+++ resolved
@@ -24,11 +24,7 @@
 from .. import cosort, op, pprint as pp
 from ..functionals import negate
 from ..io import open_any, safe_write
-<<<<<<< HEAD
 from ..pprint.callers import describe
-=======
-from ..pprint.callers import fullname
->>>>>>> 19f72cff
 from ..string import remove_suffix, remove_prefix, truncate
 
 
