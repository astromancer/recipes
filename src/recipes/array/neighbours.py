--- conflicted
+++ resolved
@@ -377,17 +377,10 @@
     if method == 'median':
         fillvals = np.ma.median(nn, axis=0)
 
-<<<<<<< HEAD
     # if method == 'mode':
     #     from scipy.stats import mode
     #     fillvals = np.squeeze(
     #         mode(nn, axis=0)[0])  # Will not work with sigma clipping
-=======
-    if method == 'mode':
-        from scipy.stats import mode
-        fillvals = np.squeeze(
-            mode(nn, axis=0)[0])  # Will not work with sigma clipping
->>>>>>> c29ddab8
 
     if method == 'weighted':
         weights = kw['weights']
