--- conflicted
+++ resolved
@@ -333,21 +333,13 @@
         # if we are here, we should be ok to lookup / cache the answer
         try:
             if key in self.cache:
-<<<<<<< HEAD
-                self.logger.debug('Intercepted %s call: Loading result from '
-=======
                 self.logger.debug('Intercepted {:s} call: Loading result from '
->>>>>>> 19f72cff
                                   'cache.', describe(func))
                 return self.cache[key]
         except Exception:
             # since caching is not mission critical, just log the error and
             # then run the function
-<<<<<<< HEAD
-            self.logger.exception('Cache lookup failed! Executing %s.',
-=======
             self.logger.exception('Cache lookup failed! Executing {:s}.',
->>>>>>> 19f72cff
                                   describe(func))
             return func(*args, **kws)
 
@@ -359,11 +351,7 @@
         try:
             self.cache[key] = answer
         except Exception:
-<<<<<<< HEAD
-            self.logger.exception('Caching failed for %s!', describe(func))
-=======
             self.logger.exception('Caching failed for {:s}!', describe(func))
->>>>>>> 19f72cff
 
         return answer
 
