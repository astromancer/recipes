# recipes

> A cookbook for the python developer connoisseur

<!-- 
TODO
[![Build Status](https://travis-ci.com/astromancer/recipes.svg?branch=master)](https://travis-ci.com/astromancer/recipes)
[![Documentation Status](https://readthedocs.org/projects/recipes/badge/?version=latest)](https://recipes.readthedocs.io/en/latest/?badge=latest)
[![PyPI](https://img.shields.io/pypi/v/recipes.svg)](https://pypi.org/project/recipes)
[![GitHub](https://img.shields.io/github/license/astromancer/recipes.svg?color=blue)](https://recipes.readthedocs.io/en/latest/license.html)
 -->

This project contains a curated collection of convenient utility functions that
are useful across many projects. The library extends many of the standard python
module's functionalities, and is therefore similarly structured.

Here are some highlights of the available modules and their functionality:


### Extending functionality of builtins
* [`string`](https://github.com/astromancer/recipes/tree/main/src/recipes/string)
    : _substitution, character deletion, affix editing, recasing, pluralization,
    bracket parsing, similarity matching, etc._
* [`lists`](https://github.com/astromancer/recipes/tree/main/src/recipes/lists)
    : _cosorting, multi-indexing, conditional splitting, flattening, deduplication._
* [`dicts`](https://github.com/astromancer/recipes/tree/main/src/recipes/dicts)
    : _Attribute dicts, many-to-one maps, autovivification, tree-like mappings,
    ordered defaultdict, pretty printing, and various other mapping utilities._
* [`sets`](https://github.com/astromancer/recipes/tree/main/src/recipes/sets) 
    : _Ordered sets_
* [`op`](https://github.com/astromancer/recipes/tree/main/src/recipes/op) 
    : _Drop in replacement for the builtin `operator` module with added support
     for default values. And then some._

### Input / Output
* [`io`](https://github.com/astromancer/recipes/tree/main/src/recipes/io) 
    : _File tree iteration, context managers for safe input/output with file
     backups, flexible (de)serialization wrappers._
* [`regex`](https://github.com/astromancer/recipes/tree/main/src/recipes/regex)
    : _Contract verbose style regexes._

<<<<<<< HEAD
### Recipes involving iterators
* [`iter`](https://github.com/astromancer/recipes/tree/main/src/recipes/iter)
:   _Missing iteration utilities: cofiltering, conditional indexing, ._

### Various array functions
=======
### Iterators / Generators
* [`iter`](https://github.com/astromancer/recipes/tree/main/src/recipes/iter)
:   _Additional iteration utilities: cofiltering, conditional indexing._

### Arrays
>>>>>>> 472700d9
* [`array`](https://github.com/astromancer/recipes/tree/main/src/recipes/array)
    : _array folding (windowing) without memory duplication._

### Functional programming
<!-- * functionals
    : _Functional decorator patterns_ -->
* [`decorators`](https://github.com/astromancer/recipes/tree/main/src/recipes/decorators)
    : _Extensible decorators for: Control flow (catching exceptions, fallback
<<<<<<< HEAD
    values),
     parameter/return value tracing, line profiling._
=======
    values), parameter/return value tracing, line profiling._
>>>>>>> 472700d9
* [`caches`](https://github.com/astromancer/recipes/tree/main/src/recipes/caches)
    : _Performant functional memoization._

### API Development helpers
* [`pprint`](https://github.com/astromancer/recipes/tree/main/src/recipes/pprint)
     : _pretty printing!_
* [`logging`](https://github.com/astromancer/recipes/tree/main/src/recipes/logging) 
    : _logging mixin for explicitly tracing class functionality._
* [`synonyms`](https://github.com/astromancer/recipes/tree/main/src/recipes/synonyms) 
    : _Intelligent parameter name autocorrect decorator for building flexible APIs._
* [`interactive`](https://github.com/astromancer/recipes/tree/main/src/recipes/interactive)
* [`bash`](https://github.com/astromancer/recipes/tree/main/src/recipes/bash)
<<<<<<< HEAD
    : _bash style brace expansion and contraction_
=======
    : _bash style brace expansion and contraction._
>>>>>>> 472700d9

### Code Introspection
* [`introspect`](https://github.com/astromancer/recipes/tree/main/src/recipes/introspect)
    : _Refactor (sort, merge, split, relativize, (de)localize etc.) import 
      statements in python source code._
    
 
### Object Oriented Tools
* [`oo`](https://github.com/astromancer/recipes/tree/main/src/recipes/oo)
    : _singleton and null classes, context manager for temporary attributes,
    cached `property` decorator with optional dependencies, property forwarding
<<<<<<< HEAD
    to class members_
=======
    for nested objects._
>>>>>>> 472700d9


### Math
* [`transforms`](https://github.com/astromancer/recipes/tree/main/src/recipes/transforms) 
    : _Transforms to and from Cartesian, Spherical, Cylindrical coordinates._



# Install

```shell
pip install https://github.com/astromancer/recipes.git
```

# Use

## Example
```python

```


<!-- ![Example Image](https://github.com/astromancer/recipes/blob/master/tests/images/example_0.png "Example Image") -->


<!-- For more examples see [Documentation]() -->

<!-- # Documentation -->


# Test

The [`test suite`](./tests) contains further examples of how
`recipes` can be used.  Testing is done with `pytest`:

```shell
pytest recipes
```

# Contribute
Contributions are welcome!

1. [Fork it!](https://github.com/astromancer/recipes/fork)
2. Create your feature branch\
    ``git checkout -b feature/rad``
3. Commit your changes\
    ``git commit -am 'Add some cool feature  😎'``
4. Push to the branch\
    ``git push origin feature/rad``
5. Create a new Pull Request

# Contact

* e-mail: hannes@saao.ac.za

<!-- ### Third party dependencies
 * see [LIBRARIES](https://github.com/username/sw-name/blob/master/LIBRARIES.md) files -->

# License

* see [LICENSE](https://github.com/astromancer/recipes/blob/master/LICENSE)


<!-- # Version
This project uses a [semantic versioning](https://semver.org/) scheme. The 
latest version is
* 0.1.0 -->
<|MERGE_RESOLUTION|>--- conflicted
+++ resolved
@@ -39,19 +39,11 @@
 * [`regex`](https://github.com/astromancer/recipes/tree/main/src/recipes/regex)
     : _Contract verbose style regexes._
 
-<<<<<<< HEAD
-### Recipes involving iterators
-* [`iter`](https://github.com/astromancer/recipes/tree/main/src/recipes/iter)
-:   _Missing iteration utilities: cofiltering, conditional indexing, ._
-
-### Various array functions
-=======
 ### Iterators / Generators
 * [`iter`](https://github.com/astromancer/recipes/tree/main/src/recipes/iter)
 :   _Additional iteration utilities: cofiltering, conditional indexing._
 
 ### Arrays
->>>>>>> 472700d9
 * [`array`](https://github.com/astromancer/recipes/tree/main/src/recipes/array)
     : _array folding (windowing) without memory duplication._
 
@@ -60,12 +52,7 @@
     : _Functional decorator patterns_ -->
 * [`decorators`](https://github.com/astromancer/recipes/tree/main/src/recipes/decorators)
     : _Extensible decorators for: Control flow (catching exceptions, fallback
-<<<<<<< HEAD
-    values),
-     parameter/return value tracing, line profiling._
-=======
     values), parameter/return value tracing, line profiling._
->>>>>>> 472700d9
 * [`caches`](https://github.com/astromancer/recipes/tree/main/src/recipes/caches)
     : _Performant functional memoization._
 
@@ -78,11 +65,7 @@
     : _Intelligent parameter name autocorrect decorator for building flexible APIs._
 * [`interactive`](https://github.com/astromancer/recipes/tree/main/src/recipes/interactive)
 * [`bash`](https://github.com/astromancer/recipes/tree/main/src/recipes/bash)
-<<<<<<< HEAD
-    : _bash style brace expansion and contraction_
-=======
     : _bash style brace expansion and contraction._
->>>>>>> 472700d9
 
 ### Code Introspection
 * [`introspect`](https://github.com/astromancer/recipes/tree/main/src/recipes/introspect)
@@ -94,11 +77,7 @@
 * [`oo`](https://github.com/astromancer/recipes/tree/main/src/recipes/oo)
     : _singleton and null classes, context manager for temporary attributes,
     cached `property` decorator with optional dependencies, property forwarding
-<<<<<<< HEAD
-    to class members_
-=======
     for nested objects._
->>>>>>> 472700d9
 
 
 ### Math
