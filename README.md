# recipes

> A cookbook for the python developer connoisseur

<!-- 
TODO
[![Build Status](https://travis-ci.com/astromancer/recipes.svg?branch=master)](https://travis-ci.com/astromancer/recipes)
[![Documentation Status](https://readthedocs.org/projects/recipes/badge/?version=latest)](https://recipes.readthedocs.io/en/latest/?badge=latest)
[![PyPI](https://img.shields.io/pypi/v/recipes.svg)](https://pypi.org/project/recipes)
[![GitHub](https://img.shields.io/github/license/astromancer/recipes.svg?color=blue)](https://recipes.readthedocs.io/en/latest/license.html)
 -->

<<<<<<< HEAD
This project contains a curated collection of coding recipes that I often use
across many of my projects.
=======
This project contains a curated collection of convenient utility functions that
are useful across many projects. The library extends many of the standard python
module's functionalities, and is therefore similarly structured.

Here are some highlights of the available modules and their functionality:


### Extending functionality of builtins
* [`string`](https://github.com/astromancer/recipes/tree/main/src/recipes/string)
    : _substitution, character deletion, affix editing, recasing, pluralization,
    bracket parsing, similarity matching, etc._
* [`lists`](https://github.com/astromancer/recipes/tree/main/src/recipes/lists)
    : _cosorting, multi-indexing, conditional splitting, flattening, deduplication._
* [`dicts`](https://github.com/astromancer/recipes/tree/main/src/recipes/dicts)
    : _Attribute dicts, many-to-one maps, autovivification, tree-like mappings,
    ordered defaultdict, pretty printing, and various other mapping utilities._
* [`sets`](https://github.com/astromancer/recipes/tree/main/src/recipes/sets) 
    : _Ordered sets_
* [`op`](https://github.com/astromancer/recipes/tree/main/src/recipes/op) 
    : _Drop in replacement for the builtin `operator` module with added support
     for default values. And then some._

### Input / Output
* [`io`](https://github.com/astromancer/recipes/tree/main/src/recipes/io) 
    : _File tree iteration, context managers for safe input/output with file
     backups, flexible (de)serialization wrappers._
* [`regex`](https://github.com/astromancer/recipes/tree/main/src/recipes/regex)
    : _Contract verbose style regexes._

### Iterators / Generators
* [`iter`](https://github.com/astromancer/recipes/tree/main/src/recipes/iter)
:   _Additional iteration utilities: cofiltering, conditional indexing._

### Arrays
* [`array`](https://github.com/astromancer/recipes/tree/main/src/recipes/array)
    : _array folding (windowing) without memory duplication._

### Functional programming
<!-- * functionals
    : _Functional decorator patterns_ -->
* [`decorators`](https://github.com/astromancer/recipes/tree/main/src/recipes/decorators)
    : _Extensible decorators for: Control flow (catching exceptions, fallback
    values), parameter/return value tracing, line profiling._
* [`caches`](https://github.com/astromancer/recipes/tree/main/src/recipes/caches)
    : _Performant functional memoization._

### API Development helpers
* [`pprint`](https://github.com/astromancer/recipes/tree/main/src/recipes/pprint)
     : _pretty printing!_
* [`logging`](https://github.com/astromancer/recipes/tree/main/src/recipes/logging) 
    : _logging mixin for explicitly tracing class functionality._
* [`synonyms`](https://github.com/astromancer/recipes/tree/main/src/recipes/synonyms) 
    : _Intelligent parameter name autocorrect decorator for building flexible APIs._
* [`interactive`](https://github.com/astromancer/recipes/tree/main/src/recipes/interactive)
* [`bash`](https://github.com/astromancer/recipes/tree/main/src/recipes/bash)
    : _bash style brace expansion and contraction._

### Code Introspection
* [`introspect`](https://github.com/astromancer/recipes/tree/main/src/recipes/introspect)
    : _Refactor (sort, merge, split, relativize, (de)localize etc.) import 
      statements in python source code._
    
 
### Object Oriented Tools
* [`oo`](https://github.com/astromancer/recipes/tree/main/src/recipes/oo)
    : _singleton and null classes, context manager for temporary attributes,
    cached `property` decorator with optional dependencies, property forwarding
    for nested objects._


### Math
* [`transforms`](https://github.com/astromancer/recipes/tree/main/src/recipes/transforms) 
    : _Transforms to and from Cartesian, Spherical, Cylindrical coordinates._

>>>>>>> 67b563f8


# Install

```shell
<<<<<<< HEAD
pip install recipes
=======
pip install https://github.com/astromancer/recipes.git
>>>>>>> 67b563f8
```

# Use

## Example
```python

```


<!-- ![Example Image](https://github.com/astromancer/recipes/blob/master/tests/images/example_0.png "Example Image") -->


<!-- For more examples see [Documentation]() -->

<!-- # Documentation -->


# Test

The [`test suite`](./tests) contains further examples of how
`recipes` can be used.  Testing is done with `pytest`:

```shell
pytest recipes
```

# Contribute
Contributions are welcome!

1. [Fork it!](https://github.com/astromancer/recipes/fork)
2. Create your feature branch\
    ``git checkout -b feature/rad``
3. Commit your changes\
    ``git commit -am 'Add some cool feature  😎'``
4. Push to the branch\
    ``git push origin feature/rad``
5. Create a new Pull Request

# Contact

* e-mail: hannes@saao.ac.za

<!-- ### Third party dependencies
 * see [LIBRARIES](https://github.com/username/sw-name/blob/master/LIBRARIES.md) files -->

# License

* see [LICENSE](https://github.com/astromancer/recipes/blob/master/LICENSE)


<!-- # Version
This project uses a [semantic versioning](https://semver.org/) scheme. The 
latest version is
* 0.1.0 -->
<|MERGE_RESOLUTION|>--- conflicted
+++ resolved
@@ -10,10 +10,6 @@
 [![GitHub](https://img.shields.io/github/license/astromancer/recipes.svg?color=blue)](https://recipes.readthedocs.io/en/latest/license.html)
  -->
 
-<<<<<<< HEAD
-This project contains a curated collection of coding recipes that I often use
-across many of my projects.
-=======
 This project contains a curated collection of convenient utility functions that
 are useful across many projects. The library extends many of the standard python
 module's functionalities, and is therefore similarly structured.
@@ -88,17 +84,12 @@
 * [`transforms`](https://github.com/astromancer/recipes/tree/main/src/recipes/transforms) 
     : _Transforms to and from Cartesian, Spherical, Cylindrical coordinates._
 
->>>>>>> 67b563f8
 
 
 # Install
 
 ```shell
-<<<<<<< HEAD
-pip install recipes
-=======
 pip install https://github.com/astromancer/recipes.git
->>>>>>> 67b563f8
 ```
 
 # Use
